{
	"name": "schema-migration",
<<<<<<< HEAD
	"version": "1.0.1",
=======
	"version": "1.0.2",
>>>>>>> ddd21457
	"description": "Script To Migrate Song analyses to latest schema",
	"main": "dist/index.js",
	"scripts": {
		"once": "npm run build && npm start",
		"start": "node dist/index.js",
		"build": "rm -rf dist && tsc",
		"test": "echo \"Error: no test specified\" && exit 1"
	},
	"repository": {
		"type": "git",
		"url": "git+https://github.com/cancogen-virus-seq/schema-migration.git"
	},
	"keywords": [
		"typescript",
		"overture-stack"
	],
	"author": "Ontario Institute for Cancer Research",
	"license": "GPL-3.0",
	"bugs": {
		"url": "https://github.com/cancogen-virus-seq/schema-migration/issues"
	},
	"homepage": "https://github.com/cancogen-virus-seq/schema-migration#readme",
	"devDependencies": {
		"@types/jsonwebtoken": "^8.5.9",
		"@types/lodash": "^4.14.186",
		"@types/node": "^18.11.0",
		"@types/node-fetch": "^2.6.2",
		"@types/url-join": "^4.0.1",
		"ts-node": "^10.9.1",
		"typescript": "^4.8.4"
	},
	"dependencies": {
		"abort-controller": "^3.0.0",
		"dotenv": "^16.0.3",
		"form-data": "^4.0.0",
		"jsonwebtoken": "^8.5.1",
		"lodash": "^4.17.21",
		"node-fetch": "^2.6.7",
		"node-vault": "^0.9.22",
		"url-join": "^4.0.1",
		"winston": "^3.8.2",
		"zod": "^3.19.1"
	},
	"prettier": {
		"arrowParens": "always",
		"printWidth": 120,
		"singleQuote": true,
		"trailingComma": "all",
		"useTabs": true
	}
}<|MERGE_RESOLUTION|>--- conflicted
+++ resolved
@@ -1,10 +1,6 @@
 {
 	"name": "schema-migration",
-<<<<<<< HEAD
-	"version": "1.0.1",
-=======
 	"version": "1.0.2",
->>>>>>> ddd21457
 	"description": "Script To Migrate Song analyses to latest schema",
 	"main": "dist/index.js",
 	"scripts": {
